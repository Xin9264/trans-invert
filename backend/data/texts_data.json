{
  "version": "1.0",
  "texts": {
    "b9642ba7-f49e-4ae2-afe6-4a3ee8d05d47": {
      "id": "b9642ba7-f49e-4ae2-afe6-4a3ee8d05d47",
      "title": "0911_1",
      "content": "Naturally, readers who open this book will have reached varying levels of skill in their second language. But to one degree or another, the work of all but the most highly trained and experienced among them will inevitably contain elements of Chinglish. Chinglish, of course, is that misshapen, hybrid language that is neither English nor Chinese but that might be described as \"English with Chinese characteristics.\"",
      "word_count": 66,
      "created_at": "2025-09-11T08:40:58.848654",
      "folder_id": null,
      "last_opened": "2025-09-11T09:10:24.972313",
      "practice_type": "translation",
      "topic": null
    },
    "26f1d9a9-846d-406f-93e9-6c68ae58d20a": {
      "id": "26f1d9a9-846d-406f-93e9-6c68ae58d20a",
      "title": "0911_2",
      "content": "It follows that any words which perform no useful function in the sentence—that is, which add nothing to the meaning—should be edited out. Almost every text that has been translated into English from Chinese, (or that has been written directly in English by a native speaker of Chinese) contains unnecessary words. Draft translations are commonly full of them, and even polished final versions are seldom free of them.",
      "word_count": 68,
      "created_at": "2025-09-11T09:02:54.654418",
      "folder_id": null,
      "last_opened": "2025-09-11T09:03:30.716602",
      "practice_type": "translation",
      "topic": null
    },
    "5f33f69b-d7bb-4951-b3e5-1ec420820dbd": {
      "id": "5f33f69b-d7bb-4951-b3e5-1ec420820dbd",
      "title": "0911_3",
      "content": "Any adjective describes the \"nature\" or \"character\" of the noun it modifies. To say that hardships are \"temporary in nature\" is like saying that the Chinese flag is \"red in color\" or that pandas are \"few in number.\"",
      "word_count": 38,
      "created_at": "2025-09-11T09:15:20.037235",
<<<<<<< HEAD
      "folder_id": null,
      "last_opened": "2025-09-14T04:35:55.507107",
      "practice_type": "translation",
      "topic": null
    },
    "f101d5b2-4602-4ecd-9f05-ed61e0b0b80f": {
      "id": "f101d5b2-4602-4ecd-9f05-ed61e0b0b80f",
      "title": "Test Upload",
      "content": "This is a test English text for translation practice. It contains enough words to meet the minimum requirement for analysis.",
      "word_count": 20,
      "created_at": "2025-09-14T04:35:44.428598",
      "practice_type": "translation",
      "topic": "testing",
      "folder_id": null,
      "last_opened": "2025-09-14T05:03:08.936397"
    },
    "c23cea59-c4c0-4339-8e65-d6c38d8e6aec": {
      "id": "c23cea59-c4c0-4339-8e65-d6c38d8e6aec",
      "title": "文本_c23cea59",
      "content": "This is a test English text for translation practice. It contains enough words to meet the minimum requirement for analysis.",
      "word_count": 20,
      "created_at": "2025-09-14T05:03:27.686435",
      "practice_type": "translation",
      "topic": null,
      "folder_id": null,
      "last_opened": "2025-09-14T05:03:39.852191"
=======
      "practice_type": "translation",
      "topic": null,
      "folder_id": "ba80e6e3-c1dd-47b3-ab9a-01a41fda323b",
      "last_opened": "2025-09-13T08:02:40.300216"
>>>>>>> 28132484
    }
  }
}<|MERGE_RESOLUTION|>--- conflicted
+++ resolved
@@ -29,11 +29,10 @@
       "content": "Any adjective describes the \"nature\" or \"character\" of the noun it modifies. To say that hardships are \"temporary in nature\" is like saying that the Chinese flag is \"red in color\" or that pandas are \"few in number.\"",
       "word_count": 38,
       "created_at": "2025-09-11T09:15:20.037235",
-<<<<<<< HEAD
-      "folder_id": null,
-      "last_opened": "2025-09-14T04:35:55.507107",
       "practice_type": "translation",
-      "topic": null
+      "topic": null,
+      "folder_id": "ba80e6e3-c1dd-47b3-ab9a-01a41fda323b",
+      "last_opened": "2025-09-14T04:35:55.507107"
     },
     "f101d5b2-4602-4ecd-9f05-ed61e0b0b80f": {
       "id": "f101d5b2-4602-4ecd-9f05-ed61e0b0b80f",
@@ -56,12 +55,6 @@
       "topic": null,
       "folder_id": null,
       "last_opened": "2025-09-14T05:03:39.852191"
-=======
-      "practice_type": "translation",
-      "topic": null,
-      "folder_id": "ba80e6e3-c1dd-47b3-ab9a-01a41fda323b",
-      "last_opened": "2025-09-13T08:02:40.300216"
->>>>>>> 28132484
     }
   }
 }